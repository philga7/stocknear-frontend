--- conflicted
+++ resolved
@@ -35,23 +35,6 @@
       today.setDate(today.getDate() - 2); // Set to Friday
     }
 
-    return (
-      (date.getDate() === today.getDate() && date.getMonth() === today.getMonth() && date.getFullYear() === today.getFullYear()) ||
-      (date.getDate() === yesterday.getDate() && date.getMonth() === yesterday.getMonth() && date.getFullYear() === yesterday.getFullYear())
-    );
-  }
-
-<<<<<<< HEAD
-  marketCap = "-";
-
-  currentPrice = 0;
-  previousClose = "-";
-  volume = "-";
-  eps = "-";
-  pe = "-";
-  alpha = "-";
-  beta = "-";
-=======
   return date.getDate() === today.getDate() &&
           date.getMonth() === today.getMonth() &&
           date.getFullYear() === today.getFullYear() ||
@@ -91,25 +74,11 @@
 */
         
 
->>>>>>> d740ed1b
 
   stockQuote = data?.getStockQuote;
   quantStats = data?.getQuantStats ?? {};
 
-<<<<<<< HEAD
-  marketCap = abbreviateNumber(stockQuote?.marketCap);
-  volume = abbreviateNumber(stockQuote?.volume);
-  currentPrice = stockQuote?.price;
-  previousClose = stockQuote?.previousClose;
-  eps = stockQuote?.eps;
-  pe = stockQuote?.pe;
-
-  beta = stockQuote?.beta;
-
-  alpha = quantStats[$stockTicker?.toUpperCase()]?.Alpha;
-=======
-
->>>>>>> d740ed1b
+
 
   /*
 updateDayRange()
@@ -182,64 +151,7 @@
                   </div>
                 </div>
               </div>
-<<<<<<< HEAD
             </div>
-=======
-          </div>
-      </div>
-      
-        
-
-        </div>
-      </div>
-
-      <!--End Widget-->
-
-
-        <div class="grid grid-cols-1 gap-2 mt-10">
-          
-             
-
-              {#if $stockTicker in quantStats && Object.keys(quantStats[$stockTicker]).length > 0}
-
-              <h3 class="text-start w-full mt-8 mb-2 text-lg sm:text-2xl font-bold text-white">
-                Worst 10 Drawdowns of {$stockTicker}
-              </h3>
-              <div class="w-full overflow-x-scroll">
-                <table class="table table-sm table-pin-rows table-compact text-start w-full flex justify-start items-center m-auto">
-                  <thead>
-                    <tr class="bg-[#09090B] border-slate-800 rounded text-white font-semibold">
-                      <th class="text-start text-sm sm:text-[1rem] ">Started</th>
-                      <th class="text-sm sm:text-[1rem] text-end">Recovered</th>
-                      <th class="text-sm sm:text-[1rem] text-end">Drawdown</th>
-                      <th class="text-sm sm:text-[1rem] text-end ">Days</th>
-                    </tr>
-                  </thead>
-                  <tbody class="shadow-md">
-                    {#each quantStats[$stockTicker?.toUpperCase()]['Worst 10 Drawdowns'] as item}
-                      <tr class="text-white border-y border-gray-800 odd:bg-[#27272A]">
-                        <td class="text-start text-sm sm:text-[1rem] text-white whitespace-nowrap">
-                          {new Date(item['Started']).toLocaleString('en-US', { month: 'short', day: 'numeric', year: 'numeric', daySuffix: '2-digit' })}
-                        </td>
-                        <td class="text-sm sm:text-[1rem]  text-white text-end whitespace-nowrap">
-                          {#if ongoingDD(item['Recovered']) === true}
-                          continuing
-                          {:else}
-                          {new Date(item['Recovered']).toLocaleString('en-US', { month: 'short', day: 'numeric', year: 'numeric', daySuffix: '2-digit' })}
-                          {/if}
-                        </td>
-                        <td class="text-start font-semibold text-white text-end text-sm sm:text-[1rem]">
-                          {item['Drawdown']?.toFixed(2)}%
-                        </td> 
-                        <td class="text-end font-semibold text-white text-sm sm:text-[1rem]">
-                          {item['Days']}
-                        </td>
-                      </tr>
-                    {/each}
-                  </tbody>
-                </table>
-              </div>
->>>>>>> d740ed1b
 
             <div class="flex flex-row items-center flex-wrap w-full px-3 sm:px-5 bg-[#09090B] border border-gray-800 rounded-lg h-auto">
               <div class="flex flex-col items-center w-full p-3">
@@ -314,47 +226,8 @@
         <!--End RevenueSegmentation-->
 
         <div class="grid grid-cols-1 gap-2 mt-10">
-          <h3 class="text-start ml-2 text-lg sm:text-2xl font-bold text-white mt-5">Company Stats</h3>
-
-          <div class="flex justify-start items-center w-full m-auto overflow-x-scroll no-scrollbar">
-            <table class="table table-sm table-compact text-start flex justify-start items-center w-full px-3 m-auto">
-              <tbody class="">
-                <!-- row 1 -->
-                <tr class="text-white odd:bg-[#27272A] font-semibold">
-                  <td class="text-start text-sm sm:text-[1rem] text-white">Mkt Cap</td>
-                  <td class="text-end text-sm sm:text-[1rem]"> ${marketCap}</td>
-                  <td class="text-end text-sm sm:text-[1rem] text-white">Volume</td>
-                  <td class="text-end text-sm sm:text-[1rem]">{volume}</td>
-                </tr>
-                <!-- row 2 -->
-                <tr class="text-white odd:bg-[#27272A] text-sm sm:text-[1rem]">
-                  <td class="text-start text-sm sm:text-[1rem]">Price</td>
-                  <td class="text-end text-sm sm:text-[1rem]">${currentPrice}</td>
-                  <td class="text-end text-white text-sm sm:text-[1rem]">Prev. Close</td>
-                  <td class="text-end text-sm sm:text-[1rem]">${previousClose}</td>
-                </tr>
-                <!-- row 3 -->
-
-                <tr class="text-white odd:bg-[#27272A] font-semibold">
-                  <td class="text-start text-sm sm:text-[1rem] text-white">Alpha</td>
-                  <td class="text-end text-sm sm:text-[1rem]">
-                    {typeof alpha !== "undefined" ? alpha : "-"}
-                  </td>
-                  <td class="text-end text-sm sm:text-[1rem] text-white">Beta</td>
-                  <td class="text-end text-sm sm:text-[1rem]">
-                    {typeof beta !== "undefined" && !isNaN(beta) ? beta?.toFixed(2) : "-"}
-                  </td>
-                </tr>
-
-                <tr class="text-white font-semibold">
-                  <td class="text-start">EPS</td>
-                  <td class="text-sm text-end">{eps}</td>
-                  <td class="text-end">PE</td>
-                  <td class="text-sm text-end">{pe}</td>
-                </tr>
-              </tbody>
-            </table>
-          </div>
+          
+             
 
           {#if $stockTicker in quantStats && Object.keys(quantStats[$stockTicker]).length > 0}
             <h3 class="text-start w-full mt-8 mb-2 text-lg sm:text-2xl font-bold text-white">
